// Copyright (c) The Thanos Authors.
// Licensed under the Apache License 2.0.

package main

import (
	"context"
	"os"
	"path"
	"strings"
	"time"

	"google.golang.org/grpc"

	extflag "github.com/efficientgo/tools/extkingpin"
	"github.com/go-kit/log"
	"github.com/go-kit/log/level"
	grpc_logging "github.com/grpc-ecosystem/go-grpc-middleware/v2/interceptors/logging"
	"github.com/grpc-ecosystem/go-grpc-middleware/v2/interceptors/tags"
	"github.com/oklog/run"
	"github.com/opentracing/opentracing-go"
	"github.com/pkg/errors"
	"github.com/prometheus/client_golang/prometheus"
	"github.com/prometheus/client_golang/prometheus/promauto"
	"github.com/prometheus/common/model"
	"github.com/prometheus/prometheus/model/labels"
	"github.com/prometheus/prometheus/model/relabel"
	"github.com/prometheus/prometheus/tsdb"
	"github.com/thanos-io/objstore"
	"github.com/thanos-io/objstore/client"
	"gopkg.in/yaml.v2"

	"github.com/thanos-io/thanos/pkg/block/metadata"
	"github.com/thanos-io/thanos/pkg/component"
	"github.com/thanos-io/thanos/pkg/exemplars"
	"github.com/thanos-io/thanos/pkg/extgrpc"
	"github.com/thanos-io/thanos/pkg/extgrpc/snappy"
	"github.com/thanos-io/thanos/pkg/extkingpin"
	"github.com/thanos-io/thanos/pkg/extprom"
	"github.com/thanos-io/thanos/pkg/info"
	"github.com/thanos-io/thanos/pkg/info/infopb"
	"github.com/thanos-io/thanos/pkg/logging"
	"github.com/thanos-io/thanos/pkg/prober"
	"github.com/thanos-io/thanos/pkg/receive"
	"github.com/thanos-io/thanos/pkg/runutil"
	grpcserver "github.com/thanos-io/thanos/pkg/server/grpc"
	httpserver "github.com/thanos-io/thanos/pkg/server/http"
	"github.com/thanos-io/thanos/pkg/store"
	"github.com/thanos-io/thanos/pkg/store/labelpb"
	"github.com/thanos-io/thanos/pkg/tls"
)

const compressionNone = "none"

func registerReceive(app *extkingpin.App) {
	cmd := app.Command(component.Receive.String(), "Accept Prometheus remote write API requests and write to local tsdb.")

	conf := &receiveConfig{}
	conf.registerFlag(cmd)

	cmd.Setup(func(g *run.Group, logger log.Logger, reg *prometheus.Registry, tracer opentracing.Tracer, _ <-chan struct{}, debugLogging bool) error {
		lset, err := parseFlagLabels(conf.labelStrs)
		if err != nil {
			return errors.Wrap(err, "parse labels")
		}

		if !model.LabelName.IsValid(model.LabelName(conf.tenantLabelName)) {
			return errors.Errorf("unsupported format for tenant label name, got %s", conf.tenantLabelName)
		}
		if len(lset) == 0 {
			return errors.New("no external labels configured for receive, uniquely identifying external labels must be configured (ideally with `receive_` prefix); see https://thanos.io/tip/thanos/storage.md#external-labels for details.")
		}

		tagOpts, grpcLogOpts, err := logging.ParsegRPCOptions("", conf.reqLogConfig)
		if err != nil {
			return errors.Wrap(err, "error while parsing config for request logging")
		}

		tsdbOpts := &tsdb.Options{
			MinBlockDuration:               int64(time.Duration(*conf.tsdbMinBlockDuration) / time.Millisecond),
			MaxBlockDuration:               int64(time.Duration(*conf.tsdbMaxBlockDuration) / time.Millisecond),
			RetentionDuration:              int64(time.Duration(*conf.retention) / time.Millisecond),
			OutOfOrderTimeWindow:           int64(time.Duration(*conf.tsdbOutOfOrderTimeWindow) / time.Millisecond),
			OutOfOrderCapMax:               conf.tsdbOutOfOrderCapMax,
			NoLockfile:                     conf.noLockFile,
			WALCompression:                 conf.walCompression,
			MaxExemplars:                   conf.tsdbMaxExemplars,
			EnableExemplarStorage:          conf.tsdbMaxExemplars > 0,
			HeadChunksWriteQueueSize:       int(conf.tsdbWriteQueueSize),
			EnableMemorySnapshotOnShutdown: conf.tsdbMemorySnapshotOnShutdown,
			EnableNativeHistograms:         conf.tsdbEnableNativeHistograms,
		}

		// Are we running in IngestorOnly, RouterOnly or RouterIngestor mode?
		receiveMode := conf.determineMode()

		return runReceive(
			g,
			logger,
			debugLogging,
			reg,
			tracer,
			grpcLogOpts, tagOpts,
			tsdbOpts,
			lset,
			component.Receive,
			metadata.HashFunc(conf.hashFunc),
			receiveMode,
			conf,
		)
	})
}

func runReceive(
	g *run.Group,
	logger log.Logger,
	debugLogging bool,
	reg *prometheus.Registry,
	tracer opentracing.Tracer,
	grpcLogOpts []grpc_logging.Option,
	tagOpts []tags.Option,
	tsdbOpts *tsdb.Options,
	lset labels.Labels,
	comp component.SourceStoreAPI,
	hashFunc metadata.HashFunc,
	receiveMode receive.ReceiverMode,
	conf *receiveConfig,
) error {
	logger = log.With(logger, "component", "receive")

	level.Info(logger).Log("mode", receiveMode, "msg", "running receive")

	rwTLSConfig, err := tls.NewServerConfig(log.With(logger, "protocol", "HTTP"), conf.rwServerCert, conf.rwServerKey, conf.rwServerClientCA)
	if err != nil {
		return err
	}

	dialOpts, err := extgrpc.StoreClientGRPCOpts(
		logger,
		reg,
		tracer,
		conf.grpcConfig.tlsSrvCert != "",
		conf.grpcConfig.tlsSrvClientCA == "",
		conf.rwClientCert,
		conf.rwClientKey,
		conf.rwClientServerCA,
		conf.rwClientServerName,
	)
	if err != nil {
		return err
	}
	if conf.compression != compressionNone {
		dialOpts = append(dialOpts, grpc.WithDefaultCallOptions(grpc.UseCompressor(conf.compression)))
	}

	var bkt objstore.Bucket
	confContentYaml, err := conf.objStoreConfig.Content()
	if err != nil {
		return err
	}

	// Has this thanos receive instance been configured to ingest metrics into a local TSDB?
	enableIngestion := receiveMode == receive.IngestorOnly || receiveMode == receive.RouterIngestor

	upload := len(confContentYaml) > 0
	if enableIngestion {
		if upload {
			if tsdbOpts.MinBlockDuration != tsdbOpts.MaxBlockDuration {
				if !conf.ignoreBlockSize {
					return errors.Errorf("found that TSDB Max time is %d and Min time is %d. "+
						"Compaction needs to be disabled (tsdb.min-block-duration = tsdb.max-block-duration)", tsdbOpts.MaxBlockDuration, tsdbOpts.MinBlockDuration)
				}
				level.Warn(logger).Log("msg", "flag to ignore min/max block duration flags differing is being used. If the upload of a 2h block fails and a tsdb compaction happens that block may be missing from your Thanos bucket storage.")
			}
			// The background shipper continuously scans the data directory and uploads
			// new blocks to object storage service.
			bkt, err = client.NewBucket(logger, confContentYaml, reg, comp.String())
			if err != nil {
				return err
			}
		} else {
			level.Info(logger).Log("msg", "no supported bucket was configured, uploads will be disabled")
		}
	}

	// TODO(brancz): remove after a couple of versions
	// Migrate non-multi-tsdb capable storage to multi-tsdb disk layout.
	if err := migrateLegacyStorage(logger, conf.dataDir, conf.defaultTenantID); err != nil {
		return errors.Wrapf(err, "migrate legacy storage in %v to default tenant %v", conf.dataDir, conf.defaultTenantID)
	}

	relabelContentYaml, err := conf.relabelConfigPath.Content()
	if err != nil {
		return errors.Wrap(err, "get content of relabel configuration")
	}
	var relabelConfig []*relabel.Config
	if err := yaml.Unmarshal(relabelContentYaml, &relabelConfig); err != nil {
		return errors.Wrap(err, "parse relabel configuration")
	}

	dbs := receive.NewMultiTSDB(
		conf.dataDir,
		logger,
		reg,
		tsdbOpts,
		lset,
		conf.tenantLabelName,
		bkt,
		conf.allowOutOfOrderUpload,
		hashFunc,
	)
	writer := receive.NewWriter(log.With(logger, "component", "receive-writer"), dbs, &receive.WriterOptions{
		Intern:                   conf.writerInterning,
		TooFarInFutureTimeWindow: int64(time.Duration(*conf.tsdbTooFarInFutureTimeWindow)),
	})

	var limitsConfig *receive.RootLimitsConfig
	if conf.writeLimitsConfig != nil {
		limitsContentYaml, err := conf.writeLimitsConfig.Content()
		if err != nil {
			return errors.Wrap(err, "get content of limit configuration")
		}
		limitsConfig, err = receive.ParseRootLimitConfig(limitsContentYaml)
		if err != nil {
			return errors.Wrap(err, "parse limit configuration")
		}
	}
	limiter, err := receive.NewLimiter(conf.writeLimitsConfig, reg, receiveMode, log.With(logger, "component", "receive-limiter"))
	if err != nil {
		return errors.Wrap(err, "creating limiter")
	}

	webHandler := receive.NewHandler(log.With(logger, "component", "receive-handler"), &receive.Options{
		Writer:            writer,
		ListenAddress:     conf.rwAddress,
		Registry:          reg,
		Endpoint:          conf.endpoint,
		TenantHeader:      conf.tenantHeader,
		TenantField:       conf.tenantField,
		DefaultTenantID:   conf.defaultTenantID,
		ReplicaHeader:     conf.replicaHeader,
		ReplicationFactor: conf.replicationFactor,
		RelabelConfigs:    relabelConfig,
		ReceiverMode:      receiveMode,
		Tracer:            tracer,
		TLSConfig:         rwTLSConfig,
		DialOpts:          dialOpts,
		ForwardTimeout:    time.Duration(*conf.forwardTimeout),
		MaxBackoff:        time.Duration(*conf.maxBackoff),
		TSDBStats:         dbs,
		Limiter:           limiter,
	})

	grpcProbe := prober.NewGRPC()
	httpProbe := prober.NewHTTP()
	statusProber := prober.Combine(
		httpProbe,
		grpcProbe,
		prober.NewInstrumentation(comp, logger, extprom.WrapRegistererWithPrefix("thanos_", reg)),
	)

	// Start all components while we wait for TSDB to open but only load
	// initial config and mark ourselves as ready after it completes.

	// hashringChangedChan signals when TSDB needs to be flushed and updated due to hashring config change.
	hashringChangedChan := make(chan struct{}, 1)

	if enableIngestion {
		// uploadC signals when new blocks should be uploaded.
		uploadC := make(chan struct{}, 1)
		// uploadDone signals when uploading has finished.
		uploadDone := make(chan struct{}, 1)

		level.Debug(logger).Log("msg", "setting up TSDB")
		{
			if err := startTSDBAndUpload(g, logger, reg, dbs, uploadC, hashringChangedChan, upload, uploadDone, statusProber, bkt, receive.HashringAlgorithm(conf.hashringsAlgorithm)); err != nil {
				return err
			}
		}
	}

	level.Debug(logger).Log("msg", "setting up hashring")
	{
		if err := setupHashring(g, logger, reg, conf, hashringChangedChan, webHandler, statusProber, enableIngestion, dbs); err != nil {
			return err
		}
	}

	level.Debug(logger).Log("msg", "setting up HTTP server")
	{
		srv := httpserver.New(logger, reg, comp, httpProbe,
			httpserver.WithListen(*conf.httpBindAddr),
			httpserver.WithGracePeriod(time.Duration(*conf.httpGracePeriod)),
			httpserver.WithTLSConfig(*conf.httpTLSConfig),
		)
		g.Add(func() error {
			statusProber.Healthy()
			return srv.ListenAndServe()
		}, func(err error) {
			statusProber.NotReady(err)
			defer statusProber.NotHealthy(err)

			srv.Shutdown(err)
		})
	}

	level.Debug(logger).Log("msg", "setting up gRPC server")
	{
		tlsCfg, err := tls.NewServerConfig(log.With(logger, "protocol", "gRPC"), conf.grpcConfig.tlsSrvCert, conf.grpcConfig.tlsSrvKey, conf.grpcConfig.tlsSrvClientCA)
		if err != nil {
			return errors.Wrap(err, "setup gRPC server")
		}

		options := []store.ProxyStoreOption{}
		if debugLogging {
			options = append(options, store.WithProxyStoreDebugLogging())
		}

		proxy := store.NewProxyStore(
			logger,
			reg,
			dbs.TSDBLocalClients,
			comp,
			labels.Labels{},
			0,
			store.LazyRetrieval,
			options...,
		)
		mts := store.NewLimitedStoreServer(store.NewInstrumentedStoreServer(reg, proxy), reg, conf.storeRateLimits)
		rw := store.ReadWriteTSDBStore{
			StoreServer:          mts,
			WriteableStoreServer: webHandler,
		}

		infoSrv := info.NewInfoServer(
			component.Receive.String(),
			info.WithLabelSetFunc(func() []labelpb.ZLabelSet { return proxy.LabelSet() }),
			info.WithStoreInfoFunc(func() *infopb.StoreInfo {
				if httpProbe.IsReady() {
					minTime, maxTime := proxy.TimeRange()
					return &infopb.StoreInfo{
						MinTime:                      minTime,
						MaxTime:                      maxTime,
						SupportsSharding:             true,
						SupportsWithoutReplicaLabels: true,
						TsdbInfos:                    proxy.TSDBInfos(),
					}
				}
				return nil
			}),
			info.WithExemplarsInfoFunc(),
		)

		srv := grpcserver.New(logger, receive.NewUnRegisterer(reg), tracer, grpcLogOpts, tagOpts, comp, grpcProbe,
			grpcserver.WithServer(store.RegisterStoreServer(rw, logger)),
			grpcserver.WithServer(store.RegisterWritableStoreServer(rw)),
			grpcserver.WithServer(exemplars.RegisterExemplarsServer(exemplars.NewMultiTSDB(dbs.TSDBExemplars))),
			grpcserver.WithServer(info.RegisterInfoServer(infoSrv)),
			grpcserver.WithListen(conf.grpcConfig.bindAddress),
			grpcserver.WithGracePeriod(conf.grpcConfig.gracePeriod),
			grpcserver.WithMaxConnAge(conf.grpcConfig.maxConnectionAge),
			grpcserver.WithTLSConfig(tlsCfg),
		)

		g.Add(
			func() error {
				level.Info(logger).Log("msg", "listening for StoreAPI and WritableStoreAPI gRPC", "address", conf.grpcConfig.bindAddress)
				statusProber.Healthy()
				return srv.ListenAndServe()
			},
			func(err error) {
				statusProber.NotReady(err)
				defer statusProber.NotHealthy(err)

				srv.Shutdown(err)
			},
		)
	}

	level.Debug(logger).Log("msg", "setting up receive HTTP handler")
	{
		g.Add(
			func() error {
				return errors.Wrap(webHandler.Run(), "error starting web server")
			},
			func(err error) {
				webHandler.Close()
			},
		)
	}

	if limitsConfig.AreHeadSeriesLimitsConfigured() {
		level.Info(logger).Log("msg", "setting up periodic (every 15s) meta-monitoring query for limiting cache")
		{
			ctx, cancel := context.WithCancel(context.Background())
			g.Add(func() error {
				return runutil.Repeat(15*time.Second, ctx.Done(), func() error {
					if err := limiter.HeadSeriesLimiter.QueryMetaMonitoring(ctx); err != nil {
						level.Error(logger).Log("msg", "failed to query meta-monitoring", "err", err.Error())
					}
					return nil
				})
			}, func(err error) {
				cancel()
			})
		}
	}

	level.Debug(logger).Log("msg", "setting up periodic tenant pruning")
	{
		ctx, cancel := context.WithCancel(context.Background())
		g.Add(func() error {
			return runutil.Repeat(2*time.Hour, ctx.Done(), func() error {
				if err := dbs.Prune(ctx); err != nil {
					level.Error(logger).Log("err", err)
				}
				return nil
			})
		}, func(err error) {
			cancel()
		})
	}

	{
		if limiter.CanReload() {
			ctx, cancel := context.WithCancel(context.Background())
			g.Add(func() error {
				level.Debug(logger).Log("msg", "limits config initialized with file watcher.")
				if err := limiter.StartConfigReloader(ctx); err != nil {
					return err
				}
				<-ctx.Done()
				return nil
			}, func(err error) {
				cancel()
			})
		}
	}

	level.Info(logger).Log("msg", "starting receiver")
	return nil
}

// setupHashring sets up the hashring configuration provided.
// If no hashring is provided, we setup a single node hashring with local endpoint.
func setupHashring(g *run.Group,
	logger log.Logger,
	reg *prometheus.Registry,
	conf *receiveConfig,
	hashringChangedChan chan struct{},
	webHandler *receive.Handler,
	statusProber prober.Probe,
	enableIngestion bool,
	dbs *receive.MultiTSDB,
) error {
	// Note: the hashring configuration watcher
	// is the sender and thus closes the chan.
	// In the single-node case, which has no configuration
	// watcher, we close the chan ourselves.
	updates := make(chan []receive.HashringConfig, 1)
	algorithm := receive.HashringAlgorithm(conf.hashringsAlgorithm)

	// The Hashrings config file path is given initializing config watcher.
	if conf.hashringsFilePath != "" {
		cw, err := receive.NewConfigWatcher(log.With(logger, "component", "config-watcher"), reg, conf.hashringsFilePath, *conf.refreshInterval)
		if err != nil {
			return errors.Wrap(err, "failed to initialize config watcher")
		}

		// Check the hashring configuration on before running the watcher.
		if err := cw.ValidateConfig(); err != nil {
			cw.Stop()
			close(updates)
			return errors.Wrap(err, "failed to validate hashring configuration file")
		}

		ctx, cancel := context.WithCancel(context.Background())
		g.Add(func() error {
			return receive.ConfigFromWatcher(ctx, updates, cw)
		}, func(error) {
			cancel()
		})
	} else {
		var (
			cf  []receive.HashringConfig
			err error
		)
		// The Hashrings config file content given initialize configuration from content.
		if len(conf.hashringsFileContent) > 0 {
			cf, err = receive.ParseConfig([]byte(conf.hashringsFileContent))
			if err != nil {
				close(updates)
				return errors.Wrap(err, "failed to validate hashring configuration content")
			}
		}

		cancel := make(chan struct{})
		g.Add(func() error {
			defer close(updates)
			updates <- cf
			<-cancel
			return nil
		}, func(error) {
			close(cancel)
		})
	}

	cancel := make(chan struct{})
	g.Add(func() error {

		if enableIngestion {
			defer close(hashringChangedChan)
		}

		for {
			select {
			case c, ok := <-updates:
				if !ok {
					return nil
				}

				if c == nil {
					webHandler.Hashring(receive.SingleNodeHashring(conf.endpoint))
					level.Info(logger).Log("msg", "Empty hashring config. Set up single node hashring.")
				} else {
					h, err := receive.NewMultiHashring(algorithm, conf.replicationFactor, c)
					if err != nil {
						return errors.Wrap(err, "unable to create new hashring from config")
					}
					webHandler.Hashring(h)
					level.Info(logger).Log("msg", "Set up hashring for the given hashring config.")
				}

				if err := dbs.SetHashringConfig(c); err != nil {
					return errors.Wrap(err, "failed to set hashring config in MultiTSDB")
				}

				// If ingestion is enabled, send a signal to TSDB to flush.
				if enableIngestion {
					hashringChangedChan <- struct{}{}
				} else {
					// If not, just signal we are ready (this is important during first hashring load)
					statusProber.Ready()
				}
			case <-cancel:
				return nil
			}
		}
	}, func(err error) {
		close(cancel)
	},
	)
	return nil
}

// startTSDBAndUpload starts the multi-TSDB and sets up the rungroup to flush the TSDB and reload on hashring change.
// It also upload blocks to object store, if upload is enabled.
func startTSDBAndUpload(g *run.Group,
	logger log.Logger,
	reg *prometheus.Registry,
	dbs *receive.MultiTSDB,
	uploadC chan struct{},
	hashringChangedChan chan struct{},
	upload bool,
	uploadDone chan struct{},
	statusProber prober.Probe,
	bkt objstore.Bucket,
	hashringAlgorithm receive.HashringAlgorithm,
) error {

	log.With(logger, "component", "storage")
	dbUpdatesStarted := promauto.With(reg).NewCounter(prometheus.CounterOpts{
		Name: "thanos_receive_multi_db_updates_attempted_total",
		Help: "Number of Multi DB attempted reloads with flush and potential upload due to hashring changes",
	})
	dbUpdatesCompleted := promauto.With(reg).NewCounter(prometheus.CounterOpts{
		Name: "thanos_receive_multi_db_updates_completed_total",
		Help: "Number of Multi DB completed reloads with flush and potential upload due to hashring changes",
	})

	level.Debug(logger).Log("msg", "removing storage lock files if any")
	if err := dbs.RemoveLockFilesIfAny(); err != nil {
		return errors.Wrap(err, "remove storage lock files")
	}

	// TSDBs reload logic, listening on hashring changes.
	cancel := make(chan struct{})
	g.Add(func() error {
		defer close(uploadC)

		// Before quitting, ensure the WAL is flushed and the DBs are closed.
		defer func() {
			level.Info(logger).Log("msg", "shutting down storage")
			if err := dbs.Flush(); err != nil {
				level.Error(logger).Log("err", err, "msg", "failed to flush storage")
			} else {
				level.Info(logger).Log("msg", "storage is flushed successfully")
			}
			if err := dbs.Close(); err != nil {
				level.Error(logger).Log("err", err, "msg", "failed to close storage")
				return
			}
			level.Info(logger).Log("msg", "storage is closed")
		}()

		var initialized bool
		for {
			select {
			case <-cancel:
				return nil
			case _, ok := <-hashringChangedChan:
				if !ok {
					return nil
				}

				// When using Ketama as the hashring algorithm, there is no need to flush the TSDB head.
				// If new receivers were added to the hashring, existing receivers will not need to
				// ingest additional series.
				// If receivers are removed from the hashring, existing receivers will only need
				// to ingest a subset of the series that were assigned to the removed receivers.
				// As a result, changing the hashring produces no churn, hence no need to force
				// head compaction and upload.
				flushHead := !initialized || hashringAlgorithm != receive.AlgorithmKetama
				if flushHead {
					msg := "hashring has changed; server is not ready to receive requests"
					statusProber.NotReady(errors.New(msg))
					level.Info(logger).Log("msg", msg)

					level.Info(logger).Log("msg", "updating storage")
					dbUpdatesStarted.Inc()
					if err := dbs.Flush(); err != nil {
						return errors.Wrap(err, "flushing storage")
					}
					if err := dbs.Open(); err != nil {
						return errors.Wrap(err, "opening storage")
					}
					if upload {
						uploadC <- struct{}{}
						<-uploadDone
					}
					dbUpdatesCompleted.Inc()
					statusProber.Ready()
					level.Info(logger).Log("msg", "storage started, and server is ready to receive requests")
					dbUpdatesCompleted.Inc()
				}
				initialized = true
			}
		}
	}, func(err error) {
		close(cancel)
	})

	if upload {
		logger := log.With(logger, "component", "uploader")
		upload := func(ctx context.Context) error {
			level.Debug(logger).Log("msg", "upload phase starting")
			start := time.Now()

			uploaded, err := dbs.Sync(ctx)
			if err != nil {
				level.Warn(logger).Log("msg", "upload failed", "elapsed", time.Since(start), "err", err)
				return err
			}
			level.Debug(logger).Log("msg", "upload phase done", "uploaded", uploaded, "elapsed", time.Since(start))
			return nil
		}
		{
			level.Info(logger).Log("msg", "upload enabled, starting initial sync")
			if err := upload(context.Background()); err != nil {
				return errors.Wrap(err, "initial upload failed")
			}
			level.Info(logger).Log("msg", "initial sync done")
		}
		{
			ctx, cancel := context.WithCancel(context.Background())
			g.Add(func() error {
				// Ensure we clean up everything properly.
				defer func() {
					runutil.CloseWithLogOnErr(logger, bkt, "bucket client")
				}()

				// Before quitting, ensure all blocks are uploaded.
				defer func() {
					<-uploadC // Closed by storage routine when it's done.
					level.Info(logger).Log("msg", "uploading the final cut block before exiting")
					ctx, cancel := context.WithCancel(context.Background())
					uploaded, err := dbs.Sync(ctx)
					if err != nil {
						cancel()
						level.Error(logger).Log("msg", "the final upload failed", "err", err)
						return
					}
					cancel()
					level.Info(logger).Log("msg", "the final cut block was uploaded", "uploaded", uploaded)
				}()

				defer close(uploadDone)

				// Run the uploader in a loop.
				tick := time.NewTicker(30 * time.Second)
				defer tick.Stop()

				for {
					select {
					case <-ctx.Done():
						return nil
					case <-uploadC:
						// Upload on demand.
						if err := upload(ctx); err != nil {
							level.Warn(logger).Log("msg", "on demand upload failed", "err", err)
						}
						uploadDone <- struct{}{}
					case <-tick.C:
						if err := upload(ctx); err != nil {
							level.Warn(logger).Log("msg", "recurring upload failed", "err", err)
						}
					}
				}
			}, func(error) {
				cancel()
			})
		}
	}

	return nil
}

func migrateLegacyStorage(logger log.Logger, dataDir, defaultTenantID string) error {
	defaultTenantDataDir := path.Join(dataDir, defaultTenantID)

	if _, err := os.Stat(defaultTenantDataDir); !os.IsNotExist(err) {
		level.Info(logger).Log("msg", "default tenant data dir already present, not attempting to migrate storage")
		return nil
	}

	if _, err := os.Stat(dataDir); os.IsNotExist(err) {
		level.Info(logger).Log("msg", "no existing storage found, no data migration attempted")
		return nil
	}

	level.Info(logger).Log("msg", "found legacy storage, migrating to multi-tsdb layout with default tenant", "defaultTenantID", defaultTenantID)

	files, err := os.ReadDir(dataDir)
	if err != nil {
		return errors.Wrapf(err, "read legacy data dir: %v", dataDir)
	}

	if err := os.MkdirAll(defaultTenantDataDir, 0750); err != nil {
		return errors.Wrapf(err, "create default tenant data dir: %v", defaultTenantDataDir)
	}

	for _, f := range files {
		from := path.Join(dataDir, f.Name())
		to := path.Join(defaultTenantDataDir, f.Name())
		if err := os.Rename(from, to); err != nil {
			return errors.Wrapf(err, "migrate file from %v to %v", from, to)
		}
	}

	return nil
}

type receiveConfig struct {
	httpBindAddr    *string
	httpGracePeriod *model.Duration
	httpTLSConfig   *string

	grpcConfig grpcConfig

	rwAddress          string
	rwServerCert       string
	rwServerKey        string
	rwServerClientCA   string
	rwClientCert       string
	rwClientKey        string
	rwClientServerCA   string
	rwClientServerName string

	dataDir   string
	labelStrs []string

	objStoreConfig *extflag.PathOrContent
	retention      *model.Duration

	hashringsFilePath    string
	hashringsFileContent string
	hashringsAlgorithm   string

	refreshInterval   *model.Duration
	endpoint          string
	tenantHeader      string
	tenantField       string
	tenantLabelName   string
	defaultTenantID   string
	replicaHeader     string
	replicationFactor uint64
	forwardTimeout    *model.Duration
	maxBackoff        *model.Duration
	compression       string

	tsdbMinBlockDuration         *model.Duration
	tsdbMaxBlockDuration         *model.Duration
	tsdbTooFarInFutureTimeWindow *model.Duration
	tsdbOutOfOrderTimeWindow     *model.Duration
	tsdbOutOfOrderCapMax         int64
	tsdbAllowOverlappingBlocks   bool
	tsdbMaxExemplars             int64
	tsdbWriteQueueSize           int64
	tsdbMemorySnapshotOnShutdown bool
	tsdbEnableNativeHistograms   bool

	walCompression  bool
	noLockFile      bool
	writerInterning bool

	hashFunc string

	ignoreBlockSize       bool
	allowOutOfOrderUpload bool

	reqLogConfig      *extflag.PathOrContent
	relabelConfigPath *extflag.PathOrContent

	writeLimitsConfig *extflag.PathOrContent
	storeRateLimits   store.SeriesSelectLimits
}

func (rc *receiveConfig) registerFlag(cmd extkingpin.FlagClause) {
	rc.httpBindAddr, rc.httpGracePeriod, rc.httpTLSConfig = extkingpin.RegisterHTTPFlags(cmd)
	rc.grpcConfig.registerFlag(cmd)
	rc.storeRateLimits.RegisterFlags(cmd)

	cmd.Flag("remote-write.address", "Address to listen on for remote write requests.").
		Default("0.0.0.0:19291").StringVar(&rc.rwAddress)

	cmd.Flag("remote-write.server-tls-cert", "TLS Certificate for HTTP server, leave blank to disable TLS.").Default("").StringVar(&rc.rwServerCert)

	cmd.Flag("remote-write.server-tls-key", "TLS Key for the HTTP server, leave blank to disable TLS.").Default("").StringVar(&rc.rwServerKey)

	cmd.Flag("remote-write.server-tls-client-ca", "TLS CA to verify clients against. If no client CA is specified, there is no client verification on server side. (tls.NoClientCert)").Default("").StringVar(&rc.rwServerClientCA)

	cmd.Flag("remote-write.client-tls-cert", "TLS Certificates to use to identify this client to the server.").Default("").StringVar(&rc.rwClientCert)

	cmd.Flag("remote-write.client-tls-key", "TLS Key for the client's certificate.").Default("").StringVar(&rc.rwClientKey)

	cmd.Flag("remote-write.client-tls-ca", "TLS CA Certificates to use to verify servers.").Default("").StringVar(&rc.rwClientServerCA)

	cmd.Flag("remote-write.client-server-name", "Server name to verify the hostname on the returned TLS certificates. See https://tools.ietf.org/html/rfc4366#section-3.1").Default("").StringVar(&rc.rwClientServerName)

	cmd.Flag("tsdb.path", "Data directory of TSDB.").
		Default("./data").StringVar(&rc.dataDir)

	cmd.Flag("label", "External labels to announce. This flag will be removed in the future when handling multiple tsdb instances is added.").PlaceHolder("key=\"value\"").StringsVar(&rc.labelStrs)

	rc.objStoreConfig = extkingpin.RegisterCommonObjStoreFlags(cmd, "", false)

	rc.retention = extkingpin.ModelDuration(cmd.Flag("tsdb.retention", "How long to retain raw samples on local storage. 0d - disables the retention policy (i.e. infinite retention). For more details on how retention is enforced for individual tenants, please refer to the Tenant lifecycle management section in the Receive documentation: https://thanos.io/tip/components/receive.md/#tenant-lifecycle-management").Default("15d"))

	cmd.Flag("receive.hashrings-file", "Path to file that contains the hashring configuration. A watcher is initialized to watch changes and update the hashring dynamically.").PlaceHolder("<path>").StringVar(&rc.hashringsFilePath)

	cmd.Flag("receive.hashrings", "Alternative to 'receive.hashrings-file' flag (lower priority). Content of file that contains the hashring configuration.").PlaceHolder("<content>").StringVar(&rc.hashringsFileContent)

	hashringAlgorithmsHelptext := strings.Join([]string{string(receive.AlgorithmHashmod), string(receive.AlgorithmKetama)}, ", ")
	cmd.Flag("receive.hashrings-algorithm", "The algorithm used when distributing series in the hashrings. Must be one of "+hashringAlgorithmsHelptext+". Will be overwritten by the tenant-specific algorithm in the hashring config.").
		Default(string(receive.AlgorithmHashmod)).
		EnumVar(&rc.hashringsAlgorithm, string(receive.AlgorithmHashmod), string(receive.AlgorithmKetama))

	rc.refreshInterval = extkingpin.ModelDuration(cmd.Flag("receive.hashrings-file-refresh-interval", "Refresh interval to re-read the hashring configuration file. (used as a fallback)").
		Default("5m"))

	cmd.Flag("receive.local-endpoint", "Endpoint of local receive node. Used to identify the local node in the hashring configuration. If it's empty AND hashring configuration was provided, it means that receive will run in RoutingOnly mode.").StringVar(&rc.endpoint)

	cmd.Flag("receive.tenant-header", "HTTP header to determine tenant for write requests.").Default(receive.DefaultTenantHeader).StringVar(&rc.tenantHeader)

	cmd.Flag("receive.tenant-certificate-field", "Use TLS client's certificate field to determine tenant for write requests. Must be one of "+receive.CertificateFieldOrganization+", "+receive.CertificateFieldOrganizationalUnit+" or "+receive.CertificateFieldCommonName+". This setting will cause the receive.tenant-header flag value to be ignored.").Default("").EnumVar(&rc.tenantField, "", receive.CertificateFieldOrganization, receive.CertificateFieldOrganizationalUnit, receive.CertificateFieldCommonName)

	cmd.Flag("receive.default-tenant-id", "Default tenant ID to use when none is provided via a header.").Default(receive.DefaultTenant).StringVar(&rc.defaultTenantID)

	cmd.Flag("receive.tenant-label-name", "Label name through which the tenant will be announced.").Default(receive.DefaultTenantLabel).StringVar(&rc.tenantLabelName)

	cmd.Flag("receive.replica-header", "HTTP header specifying the replica number of a write request.").Default(receive.DefaultReplicaHeader).StringVar(&rc.replicaHeader)

	compressionOptions := strings.Join([]string{snappy.Name, compressionNone}, ", ")
	cmd.Flag("receive.grpc-compression", "Compression algorithm to use for gRPC requests to other receivers. Must be one of: "+compressionOptions).Default(snappy.Name).EnumVar(&rc.compression, snappy.Name, compressionNone)

	cmd.Flag("receive.replication-factor", "How many times to replicate incoming write requests.").Default("1").Uint64Var(&rc.replicationFactor)

	rc.forwardTimeout = extkingpin.ModelDuration(cmd.Flag("receive-forward-timeout", "Timeout for each forward request.").Default("5s").Hidden())

	rc.maxBackoff = extkingpin.ModelDuration(cmd.Flag("receive-forward-max-backoff", "Maximum backoff for each forward fan-out request").Default("5s").Hidden())

	rc.relabelConfigPath = extflag.RegisterPathOrContent(cmd, "receive.relabel-config", "YAML file that contains relabeling configuration.", extflag.WithEnvSubstitution())

	rc.tsdbMinBlockDuration = extkingpin.ModelDuration(cmd.Flag("tsdb.min-block-duration", "Min duration for local TSDB blocks").Default("2h").Hidden())

	rc.tsdbMaxBlockDuration = extkingpin.ModelDuration(cmd.Flag("tsdb.max-block-duration", "Max duration for local TSDB blocks").Default("2h").Hidden())

	rc.tsdbTooFarInFutureTimeWindow = extkingpin.ModelDuration(cmd.Flag("tsdb.too-far-in-future.time-window",
		"[EXPERIMENTAL] Configures the allowed time window for ingesting samples too far in the future. Disabled (0s) by default"+
<<<<<<< HEAD
			"Please note enable this flag will reject samples in the future of receive local NTP time + configured duration.",
	).Default("0s").Hidden())
=======
			"Please note enable this flag will reject samples in the future of receive local NTP time + configured duration due to clock skew in remote write clients.",
	).Default("0s"))
>>>>>>> 4a31d914

	rc.tsdbOutOfOrderTimeWindow = extkingpin.ModelDuration(cmd.Flag("tsdb.out-of-order.time-window",
		"[EXPERIMENTAL] Configures the allowed time window for ingestion of out-of-order samples. Disabled (0s) by default"+
			"Please note if you enable this option and you use compactor, make sure you have the --enable-vertical-compaction flag enabled, otherwise you might risk compactor halt.",
	).Default("0s").Hidden())

	cmd.Flag("tsdb.out-of-order.cap-max",
		"[EXPERIMENTAL] Configures the maximum capacity for out-of-order chunks (in samples). If set to <=0, default value 32 is assumed.",
	).Default("0").Hidden().Int64Var(&rc.tsdbOutOfOrderCapMax)

	cmd.Flag("tsdb.allow-overlapping-blocks", "Allow overlapping blocks, which in turn enables vertical compaction and vertical query merge. Does not do anything, enabled all the time.").Default("false").BoolVar(&rc.tsdbAllowOverlappingBlocks)

	cmd.Flag("tsdb.wal-compression", "Compress the tsdb WAL.").Default("true").BoolVar(&rc.walCompression)

	cmd.Flag("tsdb.no-lockfile", "Do not create lockfile in TSDB data directory. In any case, the lockfiles will be deleted on next startup.").Default("false").BoolVar(&rc.noLockFile)

	cmd.Flag("tsdb.max-exemplars",
		"Enables support for ingesting exemplars and sets the maximum number of exemplars that will be stored per tenant."+
			" In case the exemplar storage becomes full (number of stored exemplars becomes equal to max-exemplars),"+
			" ingesting a new exemplar will evict the oldest exemplar from storage. 0 (or less) value of this flag disables exemplars storage.").
		Default("0").Int64Var(&rc.tsdbMaxExemplars)

	cmd.Flag("tsdb.write-queue-size",
		"[EXPERIMENTAL] Enables configuring the size of the chunk write queue used in the head chunks mapper. "+
			"A queue size of zero (default) disables this feature entirely.").
		Default("0").Hidden().Int64Var(&rc.tsdbWriteQueueSize)

	cmd.Flag("tsdb.memory-snapshot-on-shutdown",
		"[EXPERIMENTAL] Enables feature to snapshot in-memory chunks on shutdown for faster restarts.").
		Default("false").Hidden().BoolVar(&rc.tsdbMemorySnapshotOnShutdown)

	cmd.Flag("tsdb.enable-native-histograms",
		"[EXPERIMENTAL] Enables the ingestion of native histograms.").
		Default("false").Hidden().BoolVar(&rc.tsdbEnableNativeHistograms)

	cmd.Flag("writer.intern",
		"[EXPERIMENTAL] Enables string interning in receive writer, for more optimized memory usage.").
		Default("false").Hidden().BoolVar(&rc.writerInterning)

	cmd.Flag("hash-func", "Specify which hash function to use when calculating the hashes of produced files. If no function has been specified, it does not happen. This permits avoiding downloading some files twice albeit at some performance cost. Possible values are: \"\", \"SHA256\".").
		Default("").EnumVar(&rc.hashFunc, "SHA256", "")

	cmd.Flag("shipper.ignore-unequal-block-size", "If true receive will not require min and max block size flags to be set to the same value. Only use this if you want to keep long retention and compaction enabled, as in the worst case it can result in ~2h data loss for your Thanos bucket storage.").Default("false").Hidden().BoolVar(&rc.ignoreBlockSize)

	cmd.Flag("shipper.allow-out-of-order-uploads",
		"If true, shipper will skip failed block uploads in the given iteration and retry later. This means that some newer blocks might be uploaded sooner than older blocks."+
			"This can trigger compaction without those blocks and as a result will create an overlap situation. Set it to true if you have vertical compaction enabled and wish to upload blocks as soon as possible without caring"+
			"about order.").
		Default("false").Hidden().BoolVar(&rc.allowOutOfOrderUpload)

	rc.reqLogConfig = extkingpin.RegisterRequestLoggingFlags(cmd)

	rc.writeLimitsConfig = extflag.RegisterPathOrContent(cmd, "receive.limits-config", "YAML file that contains limit configuration.", extflag.WithEnvSubstitution(), extflag.WithHidden())
}

// determineMode returns the ReceiverMode that this receiver is configured to run in.
// This is used to configure this Receiver's forwarding and ingesting behavior at runtime.
func (rc *receiveConfig) determineMode() receive.ReceiverMode {
	// Has the user provided some kind of hashring configuration?
	hashringSpecified := rc.hashringsFileContent != "" || rc.hashringsFilePath != ""
	// Has the user specified the --receive.local-endpoint flag?
	localEndpointSpecified := rc.endpoint != ""

	switch {
	case hashringSpecified && localEndpointSpecified:
		return receive.RouterIngestor
	case hashringSpecified && !localEndpointSpecified:
		// Be careful - if the hashring contains an address that routes to itself and does not specify a local
		// endpoint - you've just created an infinite loop / fork bomb :)
		return receive.RouterOnly
	default:
		// hashring configuration has not been provided so we ingest all metrics locally.
		return receive.IngestorOnly
	}
}<|MERGE_RESOLUTION|>--- conflicted
+++ resolved
@@ -897,13 +897,8 @@
 
 	rc.tsdbTooFarInFutureTimeWindow = extkingpin.ModelDuration(cmd.Flag("tsdb.too-far-in-future.time-window",
 		"[EXPERIMENTAL] Configures the allowed time window for ingesting samples too far in the future. Disabled (0s) by default"+
-<<<<<<< HEAD
-			"Please note enable this flag will reject samples in the future of receive local NTP time + configured duration.",
-	).Default("0s").Hidden())
-=======
 			"Please note enable this flag will reject samples in the future of receive local NTP time + configured duration due to clock skew in remote write clients.",
 	).Default("0s"))
->>>>>>> 4a31d914
 
 	rc.tsdbOutOfOrderTimeWindow = extkingpin.ModelDuration(cmd.Flag("tsdb.out-of-order.time-window",
 		"[EXPERIMENTAL] Configures the allowed time window for ingestion of out-of-order samples. Disabled (0s) by default"+
